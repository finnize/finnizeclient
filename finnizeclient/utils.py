from datetime import datetime, timedelta
from pathlib import Path

import numpy as np
import pandas as pd
from dateutil import tz

formats = [
    "%Y-%m-%d %H:%M",
    "%Y-%m-%d",
]


def read_list_of_trades(path: str):
    df = pd.read_csv(Path(path))
    return df


def _parse_datetime(input_str: str) -> datetime:
    """Parse a datetime string using a list of possible formats.

    Parameters
    ----------
    input_str : str
        The input datetime string to be parsed.

    Returns
    -------
    datetime
        The parsed datetime object.

    Raises
    ------
    ValueError
        If the input datetime string cannot be parsed using any of the provided formats.
    """
    for format_str in formats:
        try:
            dt_object = datetime.strptime(input_str, format_str)
            return dt_object
        except ValueError:
            pass

    msg = "Invalid datetime format"
    raise ValueError(msg)


def _format_datetime(signal_list: list[dict], utc="UTC+7") -> list[dict]:
    """Format datetime strings in a list of signal dictionaries to UTC with the format
    '%Y-%m-%dT%H:%M:Z'.

    Parameters
    ----------
    signal_list : list[dict]
        A list of dictionaries containing signal information.

    utc : str, optional
        The UTC offset in the format 'UTC±X', where X is the offset in hours. Default is 'UTC+7'.

    Returns
    -------
    list[dict]
        A list of dictionaries with formatted datetime strings in UTC and signal data.

    Notes
    -----
    This function takes a list of dictionaries, each representing a signal with a 'signal_at' datetime
    string and a 'signal' dictionary. It converts the 'signal_at' datetime strings from the provided
    timezone (Asia/Bangkok) to UTC and formats them using the '%Y-%m-%dT%H:%M:Z' format.

    Example
    -------
    >>> signal_list = [
        {'signal_at': '2023-08-07 13:00', 'signal': {'S50': 0.0}},
        {'signal_at': '2023-08-04 17:45', 'signal': {'S50': -0.5}}
    ]
    >>> formatted_signals = _format_datetime(signal_list)
    >>> print(formatted_signals)
        [
            {'signal_at': '2023-08-07T13:00+0700', 'signal': {'S50': 0.0}},
            {'signal_at': '2023-08-04T17:45+0700', 'signal': {'S50': -0.5}}
        ]
    """
    offset = 7 - int(utc.split("UTC")[1][:2])
<<<<<<< HEAD
=======

>>>>>>> a63751ac
    formatted_signals = [
        {
            "signal_at": (_parse_datetime(item["signal_at"]) + timedelta(hours=offset))
            .replace(tzinfo=tz.gettz("Etc/GMT-7"))
            .strftime("%Y-%m-%dT%H:%M%z"),
            "signal": item["signal"],
        }
        for item in signal_list
    ]
    return formatted_signals


<<<<<<< HEAD
def _handle_duplicate_signal_at(signal_list: list[dict]):
    """Filter out duplicate signal_at entries while keeping signal <= 0.

    Parameters
    ----------
    signal_list : list[dict]
        A list of dictionaries containing signal data.

    Returns
    -------
    list[dict]
        A filtered list of dictionaries with duplicate signal_at entries removed
        and signal values <= 0.

    Notes
    --------
    This function handles cases where an entry has a signal, and during the same interval period,
    the price hits the stop loss. In backtesting, such signals are rejected
    because the backtesting algorithm processes only OHLC prices.
    However, in actual execution, this issue does not pose a problem.

    Examples
    --------
    >>> data = [
    ...     {"signal_at": "2023-08-04T00:00+0700", "signal": {'S50': 0.0}},
    ...     {"signal_at": "2023-08-05T00:00+0700", "signal": {'S50': 0.5}},
    ...     {"signal_at": "2023-08-06T00:00+0700", "signal": {'S50': 0.0}},
    ...     {"signal_at": "2023-08-06T00:00+0700", "signal": {'S50': 0.5}},
    ... ]
    >>> result = _handle_duplicate_signal_at(data)
    >>> print(result)
    [{'signal_at': '2023-08-04T00:00+0700', 'signal': {'S50': 0.0}},
     {'signal_at': '2023-08-05T00:00+0700', 'signal': {'S50': 0.5}},
     {'signal_at': '2023-08-06T00:00+0700', 'signal': {'S50': 0.0}}]
    """
    seen_dates = set()
    filtered_data = []

    for item in signal_list:
        signal_at = item["signal_at"]
        signal_value = next(iter(item["signal"].values()))  # Extract the signal value
        if signal_at in seen_dates and signal_value > 0:
            continue  # Skip duplicates with signal > 0
        elif signal_at in seen_dates and signal_value == 0:
            # Remove any existing entry with the same signal_at
            filtered_data = [
                entry for entry in filtered_data if entry["signal_at"] != signal_at
            ]
            seen_dates.remove(signal_at)

        seen_dates.add(signal_at)
        filtered_data.append(item)
    return filtered_data


=======
>>>>>>> a63751ac
def transform_list_of_trades(
    df: pd.DataFrame, strategy_id: int, weight: float, utc="UTC+7"
) -> dict:
    """Transforms a DataFrame of trades into a dictionary of signals for a given
    strategy.

    This function takes a DataFrame containing trade information and processes the data,
    assigning trade actions based on the provided weight value:
    - Weight 0 indicates a "sell" action.
    - Positive weights represent "long" positions.
    - Negative weights represent "short" positions.

    Parameters
    ----------
    df : str
        DataFrame containing trade information with columns: 'Type', 'Date/Time'.
    strategy_id : int
        Identifier for the strategy associated with the signals.
    weight : float
        Weight to be assigned to specific trade types.

    Returns
    -------
    dict
        A dictionary containing the strategy ID and a list of dictionaries representing signals.

    Examples
<<<<<<< HEAD
    --------
    >>> data = [
    ...     {"signal_at": "2023-08-04 13:00", "signal": {'S50': 0.0}},
    ...     {"signal_at": "2023-08-04 14:00", "signal": {'S50': 1.0}},
    ...     {"signal_at": "2023-08-04 15:00", "signal": {'S50': 1.0}},
    ...     {"signal_at": "2023-08-04 15:00", "signal": {'S50': 0.0}}
    ... ]
    >>> result = _handle_duplicate_signal_at(data)
    >>> print(result)
        [
            {'signal_at': '2023-08-04 13:00', 'signal': {'S50': 0.0}},
            {'signal_at': '2023-08-04 14:00', 'signal': {'S50': 1.0}},
            {'signal_at': '2023-08-04 15:00', 'signal': {'S50': 0.0}}
        ]
=======
    -------
    >>> signals = transform_list_of_trades("trades.csv", 999, 0.5)
    >>> print(signals)
    {'strategy_id': 999,
     'signals': [{'signal_at': '2023-08-07T13:00+0700', 'signal': {'S50': 0.0}},
                 {'signal_at': '2023-08-04T14:00+0700', 'signal': {'S50': -0.5}},
                 {'signal_at': '2023-08-03T15:00+0700', 'signal': {'S50': 0.0}},
                 {'signal_at': '2023-08-03T16:00+0700', 'signal': {'S50': -0.5}},
                 {'signal_at': '2023-07-14T17:00+0700', 'signal': {'S50': 0.0}}]
    }
>>>>>>> a63751ac
    """
    # transform to weight
    df.loc[df["Type"].isin(["Exit Short", "Exit Long"]), "weight"] = 0  # sell
    df.loc[df["Type"].isin(["Entry Long"]), "weight"] = weight
    df.loc[df["Type"].isin(["Entry Short"]), "weight"] = -weight

    # generate list signals
    signals_list = []
    for _index, row in df.iterrows():
        signal = {"signal_at": np.nan, "signal": {}}  # format for each signals
        signal["signal_at"] = row["Date/Time"]
        signal["signal"]["S50"] = row["weight"]
        signals_list.append(signal)

    # check the latest signal is holding or not
    if isinstance(signals_list[0]["signal_at"], float):
        signals_list.pop(0)

    # convert and format datetime as UTC+7 ("%Y-%m-%dT%H:%M%z")
    formatted_signals = _format_datetime(signal_list=signals_list, utc=utc)
<<<<<<< HEAD
    # handle duplicate signal_at
    filter_signals = _handle_duplicate_signal_at(signal_list=formatted_signals)
    # transform as a dictionary signals
    strategy_signal = {"strategy_id": strategy_id, "signals": filter_signals}
=======

    # transform as a dictionary signals
    strategy_signal = {"strategy_id": strategy_id, "signals": formatted_signals}
>>>>>>> a63751ac
    return strategy_signal<|MERGE_RESOLUTION|>--- conflicted
+++ resolved
@@ -82,10 +82,6 @@
         ]
     """
     offset = 7 - int(utc.split("UTC")[1][:2])
-<<<<<<< HEAD
-=======
-
->>>>>>> a63751ac
     formatted_signals = [
         {
             "signal_at": (_parse_datetime(item["signal_at"]) + timedelta(hours=offset))
@@ -98,7 +94,6 @@
     return formatted_signals
 
 
-<<<<<<< HEAD
 def _handle_duplicate_signal_at(signal_list: list[dict]):
     """Filter out duplicate signal_at entries while keeping signal <= 0.
 
@@ -154,8 +149,6 @@
     return filtered_data
 
 
-=======
->>>>>>> a63751ac
 def transform_list_of_trades(
     df: pd.DataFrame, strategy_id: int, weight: float, utc="UTC+7"
 ) -> dict:
@@ -183,22 +176,6 @@
         A dictionary containing the strategy ID and a list of dictionaries representing signals.
 
     Examples
-<<<<<<< HEAD
-    --------
-    >>> data = [
-    ...     {"signal_at": "2023-08-04 13:00", "signal": {'S50': 0.0}},
-    ...     {"signal_at": "2023-08-04 14:00", "signal": {'S50': 1.0}},
-    ...     {"signal_at": "2023-08-04 15:00", "signal": {'S50': 1.0}},
-    ...     {"signal_at": "2023-08-04 15:00", "signal": {'S50': 0.0}}
-    ... ]
-    >>> result = _handle_duplicate_signal_at(data)
-    >>> print(result)
-        [
-            {'signal_at': '2023-08-04 13:00', 'signal': {'S50': 0.0}},
-            {'signal_at': '2023-08-04 14:00', 'signal': {'S50': 1.0}},
-            {'signal_at': '2023-08-04 15:00', 'signal': {'S50': 0.0}}
-        ]
-=======
     -------
     >>> signals = transform_list_of_trades("trades.csv", 999, 0.5)
     >>> print(signals)
@@ -209,7 +186,6 @@
                  {'signal_at': '2023-08-03T16:00+0700', 'signal': {'S50': -0.5}},
                  {'signal_at': '2023-07-14T17:00+0700', 'signal': {'S50': 0.0}}]
     }
->>>>>>> a63751ac
     """
     # transform to weight
     df.loc[df["Type"].isin(["Exit Short", "Exit Long"]), "weight"] = 0  # sell
@@ -230,14 +206,8 @@
 
     # convert and format datetime as UTC+7 ("%Y-%m-%dT%H:%M%z")
     formatted_signals = _format_datetime(signal_list=signals_list, utc=utc)
-<<<<<<< HEAD
     # handle duplicate signal_at
     filter_signals = _handle_duplicate_signal_at(signal_list=formatted_signals)
     # transform as a dictionary signals
     strategy_signal = {"strategy_id": strategy_id, "signals": filter_signals}
-=======
-
-    # transform as a dictionary signals
-    strategy_signal = {"strategy_id": strategy_id, "signals": formatted_signals}
->>>>>>> a63751ac
     return strategy_signal